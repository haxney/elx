--- conflicted
+++ resolved
@@ -4,7 +4,7 @@
 
 ;; Author: Jonas Bernoulli <jonas@bernoul.li>
 ;; Created: 20081202
-;; Updated: 20100310
+;; Updated: 20100313
 ;; Version: 0.3+
 ;; Homepage: https://github.com/tarsius/elx
 ;; Keywords: docs, libraries, packages
@@ -248,13 +248,10 @@
 		     (file-name-sans-extension
 		      (file-name-nondirectory file)))))))
 	(when (member page (if (consp pages)
-                           pages
-                         (let ((dirname (or pages elx-wiki-directory)))
-                           (unless (and (file-exists-p dirname)
-                                        (eq t (car (file-attributes dirname))))
-                             (mkdir dirname))
-                           (directory-files dirname
-                                            nil "^[^.]" t))))
+			       pages
+			     (make-directory (or pages elx-wiki-directory) t)
+			     (directory-files (or pages elx-wiki-directory)
+					      nil "^[^.]" t)))
 	  (concat (when urlp "http://www.emacswiki.org/emacs/") page)))))
 
 (defun elx-homepage (file)
@@ -467,17 +464,16 @@
 (defun elx-version--do-standardize (version)
   "Standardize common version names such as \"alpha\" or \"v1.0\".
 
-Changes the VERSION name to a more standard form, hopefully
-removing discrepancies between version formats. Many libraries
-use different conventions for naming their versions, and this is
-an attempt to reconcile those varying conventions.
+Changes the VERSION name to a more standard form, hopefully removing
+discrepancies between version formats. Many libraries use different
+conventions for naming their versions, and this is an attempt to
+reconcile those varying conventions.
 
 Some examples of the conversion are:
 
   - \"0.1alpha\" => \"0.1_alpha\"
   - \"v1.0\" => \"1.0\"
-  - \"v1.2.3rc3\" => \"1.2.3_rc3\"
-"
+  - \"v1.2.3rc3\" => \"1.2.3_rc3\""
   (mapc (lambda (elt)
 	  (setq version (replace-regexp-in-string
 			 (car elt) (cdr elt) version t t 1)))
@@ -511,13 +507,14 @@
 	 (number-to-string (1+ (string-to-number old-version)))
        "0001"))))
 
-(defvar elx-version-sanitize-regexps '(("\\$[Ii]d: [^ ]+ \\([^ ]+\\) " . "\\1")
-                                       ("\\$[Rr]evision: +\\([^ ]+\\) " . "\\1")
-                                       ("\\([-_.0-9a-z]+\\)[\s\t].+" . "\\1")
-                                       ("[^[:digit:]]+\\([[:alnum]_.-]+\\)" . "\\1"))
+(defvar elx-version-sanitize-regexps
+  '(("\\$[Ii]d: [^ ]+ \\([^ ]+\\) " . "\\1")
+    ("\\$[Rr]evision: +\\([^ ]+\\) " . "\\1")
+    ("\\([-_.0-9a-z]+\\)[\s\t].+" . "\\1")
+    ("[^[:digit:]]+\\([[:alnum]_.-]+\\)" . "\\1"))
   "List of regexps to use to sanitize a version string.
 
-This is a list of (REGEXP . REP), to be passed to
+This is a list of the form (REGEXP . REP), to be passed to
 `replace-regexp-in-string'.")
 
 (defun elx-version-sanitize (version)
@@ -525,12 +522,9 @@
 
 If VERSION passes all of the checks, return it unmodified."
   ;; TODO: Make this into a list of regexps against which to match.
-  (mapc '(lambda (filter)
-             (setq version (replace-regexp-in-string
-                            (car filter)
-                            (cdr filter)
-                            version)))
-        elx-version-sanitize-regexps)
+  (dolist (filter elx-version-sanitize-regexps)
+    (setq version (replace-regexp-in-string
+		   (car filter) (cdr filter) version)))
   version)
 
 (defun elx-version (file &optional standardize)
@@ -757,32 +751,18 @@
 
 This function finds provided features using `elx-provided-regexp'."
   (delete-duplicates
-<<<<<<< HEAD
    (sort (cond ((atom source)
-		(if (file-directory-p source)
-		    (mapcan #'elx-provided (elx-elisp-files source t))
-		  (elx-with-file source
-		    (elx--buffer-provided (current-buffer)))))
+		(cond ((file-symlink-p source))
+		      ((file-directory-p source)
+		       (mapcan #'elx-provided (elx-elisp-files source t)))
+		      (t
+		       (elx-with-file source
+			 (elx--buffer-provided (current-buffer))))))
 	       ((atom (cdr source))
 		(mapcan (lambda (elt)
 			  (lgit-with-file (car source) (cdr source) elt
 			    (elx--buffer-provided (current-buffer))))
 			(elx-elisp-files source)))
-=======
-   (sort (cond ((listp source)
-                (mapcan #'elx-provided source))
-               ;; TODO: This is a basic hack to avoid symlink loops, a more
-               ;; sophisticated version would use `file-truename' and keep track
-               ;; of previously-visited files and directories.
-               ((file-symlink-p source)
-                nil)
-	       ((file-directory-p source)
-		(mapcan (lambda (elt)
-			  (when (or (file-directory-p elt)
-				    (string-match "\\.el\\(.gz\\)?$" elt))
-			    (elx-provided elt)))
-			(directory-files source t "^[^\\.]" t)))
->>>>>>> f601e594
 	       (t
 		(mapcan #'elx-provided source)))
 	 #'string<)
@@ -1028,18 +1008,10 @@
 SOURCE has to be the path to an Emacs Lisp library (a single file) or the
 path to a directory containing all libraries belonging to some package.
 
-<<<<<<< HEAD
 If SOURCE is a directory this function needs to know which file is the
 package's \"mainfile\"; that is the file from which most information is
 extracted (everything but the required and provided features which are
-extracted from all Emacs Lisp files in the directory collectivly).
-=======
-If FILE-OR-DIRECTORY is a directory this function needs to know which
-file is the package's \"mainfile\"; that is the file from which most
-information is extracted (everything but the required and provided
-features which are extracted from all Emacs Lisp files in the directory
-collectively).
->>>>>>> f601e594
+extracted from all Emacs Lisp files in the directory collectively).
 
 If library `lgit' is loaded SOURCE can also be a cons cell whose car is
 the path to a git repository (which may be bare) and whose cdr has to be
