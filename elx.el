--- conflicted
+++ resolved
@@ -63,68 +63,6 @@
   :group 'maint
   :link '(url-link :tag "Homepage" "https://github.com/tarsius/elx"))
 
-<<<<<<< HEAD
-=======
-(defstruct elx-pkg
-  "A structure containing info about a single package.
-
-This contains all of the information that can be pulled from the
-package's source tree (which excludes things like the package
-elpa archive, and archive type).
-
- - NAME: The name of the package, as a symbol.
-
- - VERSION: The parsed version of the package.
-
- - VERSION-RAW: The unsanitized string version of the package version.
-
- - SUMMARY: The brief description of the package.
-
- - CREATED: The date this package was created.
-
- - UPDATED: The date the current version was published.
-
- - LICENSE: The license of this package (as a symbol).
-
- - AUTHORS: Alist of author names to email addresses.
-
- - MAINTAINER: Cons cell of maintainer name and email address.
-
- - PROVIDES: Features provided by this package.
-
- - REQUIRES-HARD: The packages hard-required by this package, as
-   a list of ((REQ-NAME . REQ-VERSION) FEATURES...) lists, where
-   REQ-NAME is a symbol and REQ-VERSION is a parsed version
-   string.
-
- - REQUIRES-SOFT: The packages soft-required by this package.
-   Format is the same as REQUIRES-HARD.
-
- - KEYWORDS: The keywords which describe this package.
-
- - HOMEPAGE: The upstream homepage of this package.
-
- - WIKIPAGE: The page on EmacsWiki about this package.
-
- - COMMENTARY: The package commentary."
-  name
-  version
-  version-raw
-  summary
-  created
-  updated
-  license
-  authors
-  maintainer
-  provides
-  requires-hard
-  requires-soft
-  keywords
-  homepage
-  wikipage
-  commentary)
-
->>>>>>> 188ba197
 (defmacro elx-with-file (file &rest body)
   "Execute BODY in a buffer containing the contents of FILE.
 
@@ -317,7 +255,6 @@
 (defun elx-wikipage (file &optional name pages urlp)
   "Extract the page on the Emacswiki for the specified package.
 
-<<<<<<< HEAD
 The page is extracted from the respective header of FILE which should be
 the package's mainfile.  If this fails the package's name is matched
 against a list of pages known to exist on the Emacswiki.
@@ -361,37 +298,6 @@
 				 (concat name "mode"))))))
 	  (when page
 	    (concat (when urlp "http://www.emacswiki.org/emacs/") page))))))
-=======
-FILE is the the main file of the package.  Optional PAGES if non-nil
-should be either a list of existing pages or a directory containing
-the pages.  If it is not specified or nil the value of function
-`elx-wiki-directory' is used.  If optional URLP is specified and
-non-nil return the url of the page otherwise only the name.
-
-The page is determined by comparing the name of FILE with
-existing pages. So their is no guarantee that this will always
-return the page about a package, even if it exists.
-False-positives might also occur."
-  (or (elx-with-file file
-	(elx-header "\\(?:x-\\)?\\(?:emacs\\)?wiki-?page"))
-      (let ((page (upcase-initials
-		   (replace-regexp-in-string "\\+$" "Plus"
-		    (replace-regexp-in-string "-."
-		     (lambda (str)
-		       (upcase (substring str 1)))
-		     (or (and (stringp file) (file-name-sans-extension
-                   (file-name-nondirectory file)))
-                 (buffer-name (get-buffer file))))))))
-	(when (member page (if (consp pages)
-                           pages
-                         (let ((dirname (or pages elx-wiki-directory)))
-                           (unless (and (file-exists-p dirname)
-                                        (eq t (car (file-attributes dirname))))
-                             (mkdir dirname))
-                           (directory-files dirname
-                                            nil "^[^.]" t))))
-	  (concat (when urlp "http://www.emacswiki.org/emacs/") page)))))
->>>>>>> 188ba197
 
 (defun elx-homepage (file)
   "Extract the homepage of the specified package."
@@ -910,17 +816,12 @@
   "List of features and the providing packages.
 
 Each element is a cons cell whose car is a feature symbol and whose cdr is
-<<<<<<< HEAD
 the providing package, a string.  This variable has to be set for function
 `elx-required-packages' to work correctly; you are responsible to do that
 yourself.")
 
 (defvar elx-features-emacs nil
   "List of features provided by Emacs.")
-=======
-the providing package, a symbol.  You are responsible to setup the value
-yourself.  This variable may be used in function `elx-required-packages'.")
->>>>>>> 188ba197
 
 (defvar elx-features-xemacs nil
   "List of features provided by XEmacs only.
@@ -993,7 +894,6 @@
 \".el\" and directories starting with a period are ignored, except when
 explicitly passed to this function.
 
-<<<<<<< HEAD
 If library `lgit' is loaded SOURCE can also be a cons cell whose car is
 the path to a git repository (which may be bare) and whose cdr has to be
 an existing revision in that repository.
@@ -1015,30 +915,6 @@
 	 (t
 	  (mapcan #'elx-provided source)))
    drop))
-=======
-This will only find features required exactly like:
-\([cc-]require 'FEATURE [nil|\"PATH\" [nil|t]]).
-The regexp being used is stored in variable `elx-provided-regexp'."
-  (delete-duplicates
-   (sort (cond ((listp source)
-                (mapcan #'elx-provided source))
-               ;; TODO: This is a basic hack to avoid symlink loops, a more
-               ;; sophisticated version would use `file-truename' and keep track
-               ;; of previously-visited files and directories.
-               ((and (stringp source) (file-symlink-p source))
-                nil)
-	       ((and (stringp source) (file-directory-p source))
-		(mapcan (lambda (elt)
-			  (when (or (file-directory-p elt)
-				    (string-match "\\.el\\(.gz\\)?$" elt))
-			    (elx-provided elt)))
-			(directory-files source t "^[^\\.]" t)))
-	       (t
-		(elx-with-file source
-		  (elx--buffer-provided (current-buffer)))))
-	 #'string<)
-   :test #'equal))
->>>>>>> 188ba197
 
 (defconst elx-required-regexp "\
 \(\\(?:cc-\\)?require[\s\t\n]+'\
@@ -1147,7 +1023,6 @@
 This function finds required features using `elx-required-regexp'."
   (unless provided
     (setq provided (elx-provided source)))
-<<<<<<< HEAD
   (let (hard soft)
     (flet ((split (required)
 		  (setq hard (nconc (nth 0 required) hard)
@@ -1174,40 +1049,14 @@
 
 (defun elx-required-packages (source &optional provided drop)
   "Return the packages required by SOURCE.
-=======
-  (elx--format-required
-   (cond ((listp source)
-	  (mapcan (lambda (elt)
-		    (elx-required elt provided))
-		  source))
-	 ((and (stringp source) (file-directory-p source))
-	  (mapcan (lambda (source)
-		    (when (or (file-directory-p source)
-			      (string-match "\\.el$" source))
-		      (elx-required source provided)))
-		  (directory-files source t "^[^\\.]" t)))
-	 (t
-	  (elx-with-file source
-	    (elx--buffer-required (current-buffer) provided))))
-   #'string< t))
->>>>>>> 188ba197
 
 The returned value has the form:
 
   (((HARD-REQUIRED-PACKAGE FEATURE...)...)
    [((SOFT-REQUIRED-PACKAGE FEATURE...)...)])
 
-<<<<<<< HEAD
 Where HARD-REQUIRED-PACKAGE and SOFT-REQUIRED-PACKAGE are strings and
 FEATURE is a symbol.  If SOURCE has no external dependencies required nil.
-=======
-Where HARD-REQUIRED-PACKAGE, SOFT-REQUIRED-PACKAGE, and FEATURE
-are symbols. If no features/packages are required nil is
-returned.
-
-SOURCE has to be a file, directory, list of files and/or directories or
-a function.
->>>>>>> 188ba197
 
 SOURCE has to be a file, directory, list of files and/or directories.
 
@@ -1216,7 +1065,6 @@
 \".el\" and directories starting with a period are ignored, except when
 explicetly passed to this function.
 
-<<<<<<< HEAD
 If library `lgit' is loaded SOURCE can also be a cons cell whose car is
 the path to a git repository (which may be bare) and whose cdr has to be
 an existing revision in that repository.
@@ -1261,56 +1109,6 @@
 which case the regular expressions listed in `elx-elisp-ignored-names' are
 used.  These regular expressions are matched against the basename of all
 Emacs lisp files and matching files are omitted from the return value."
-=======
-If optional PROVIDED is provided and non-nil is has to be a list of
-features, t or a function.  If it is a function call it with SOURCE as
-only argument and use the returned list of features.  Likewise if it is t
-call `elx-provided'.  Members of this list of features are not included
-in the return value.
-
-If optional KNOWN is provided and non-nil it has to be an alist or
-hash table mapping features to packages.  If it is omitted or nil the
-value of variable `elx-known-features' is used, however you have to setup
-the value of its yourself.
-
-INCLUDE and EXCLUDE are useful when you know that the value returned by
-the function (usually `elx-required') used to extract the list of required
-*features* is not absolutely correct.
-
-If optional INCLUDE is provided and non-nil it has to be a list of
-features.  These features will be treated as if they were returned by the
-function used to extract the list of provided *features*.
-
-If optional EXCLUDE is provided and non-nil it has to be a list of
-features.  These features and the corresponding packages won't be part of
-the returned value.
-
-This function will only find features provided exactly like:
-\(provide 'FEATURE '(SUBFEATURE...)).
-The regexp being used is stored in variable `elx-required-regexp'."
-  (unless (listp provided)
-    (setq provided (apply (if (functionp provided)
-			      provided
-			    'elx-provided)
-			  source)))
-  (let ((required (if (functionp source)
-		      (apply source provided known)
-		    (elx-required source provided))))
-    (elx--format-required
-     (list
-      (elx--lookup-required provided known
-			    (nth 0 required)
-			    (nth 0 include)
-			    (nth 0 exclude))
-      (elx--lookup-required provided known
-			    (nth 1 required)
-			    (nth 1 include)
-			    (nth 1 exclude))))))
-
-;;; Extract Complete Metadata.
-
-(defun elx--lisp-files (directory &optional full)
->>>>>>> 188ba197
   (let (files)
     (if (consp source)
 	(setq files
@@ -1374,7 +1172,6 @@
 	(cond ((match name))
 	      ((match (if (string-match "-mode$" name)
 			  (substring name 0 -5)
-<<<<<<< HEAD
 			(concat name "-mode"))))
 	      ((consp source)
 	       (let ((files (elx-elisp-files source))
@@ -1499,82 +1296,6 @@
 			      wikipage))
 	      :wikipage wikipage
 	      :commentary (elx-commentary mainfile))))))
-=======
-			(concat name "-mode")))))))))
-
-(defun elx-package-metadata (source &optional mainfile prev)
-  "Extract and return the metadata of an Emacs Lisp package.
-
-SOURCE has to be the path to an Emacs Lisp library (a single
-file) or the path to a directory containing a package consisting of
-several Emacs Lisp files and/or auxiliary files.
-
-If SOURCE is a directory this function needs to know which
-file is the package's \"mainfile\"; that is the file from which most
-information is extracted (everything but the required and provided
-features which are extracted from all Emacs Lisp files in the directory
-collectively).
-
-Optional MAINFILE can be used to specify the \"mainfile\" explicitly.
-Otherwise function `elx-package-mainfile' (which see) is used to guess it.
-MAINFILE has to be relative to the package directory or an absolute path.
-
-If PREV is non-nil, then treat it as the previous version of this
-package and overwrite its fields with those found by looking
-through SOURCE.
-
-\(fn SOURCE [MAINFILE] [PREV])"
-  (unless mainfile
-    (setq mainfile
-	  (if (and (stringp source) (file-directory-p source))
-	      (elx-package-mainfile source t)
-	    source)))
-  (cond
-   ((and mainfile (stringp mainfile) (not (file-name-absolute-p mainfile)))
-    (setq mainfile (concat source mainfile)))
-   ((and mainfile (stringp mainfile) (file-readable-p mainfile)))
-   ((buffer-live-p mainfile))
-   (t
-    (error "The mainfile can not be determined")))
-  (let* ((provided (elx-provided source))
-         (required (elx-required-packages source provided))
-         (version-raw (elx-version mainfile))
-         (version (version-to-list version-raw))
-         (prev (or prev (make-elx-pkg)))
-         meta)
-    (elx-with-file mainfile
-      (setq meta
-            (make-elx-pkg :version version
-                          :version-raw version-raw
-                          :summary (elx-summary mainfile t)
-                          :created (elx-created mainfile)
-                          :updated (elx-updated mainfile)
-                          :license (elx-license mainfile)
-                          :authors (elx-authors mainfile)
-                          :maintainer (elx-maintainer mainfile)
-                          :provides provided
-                          :requires-hard (nth 0 required)
-                          :requires-soft (nth 1 required)
-                          :keywords (elx-keywords mainfile)
-                          :homepage (elx-homepage mainfile)
-                          :wikipage (elx-wikipage mainfile nil t)
-                          :commentary (elx-commentary mainfile)))
-      (cl-merge-struct 'elx-pkg prev meta))))
-
-(defun elx-read-file (source)
-  "Read `elx-pkg' data, as output by `cl-merge-pp'.
-
-SOURCE is the file to read. Returns a `elx-pkg' structure if
-successful."
-  (let (str data)
-    (when (file-regular-p source)
-      (with-temp-buffer
-        (insert-file-contents source)
-        (setq str (buffer-string)))
-      (when str
-        (setq data (read str))))
-    (apply 'make-elx-pkg data)))
->>>>>>> 188ba197
 
 (provide 'elx)
 ;;; elx.el ends here